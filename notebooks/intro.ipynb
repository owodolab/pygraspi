{
 "cells": [
  {
   "cell_type": "markdown",
   "id": "e616a902",
   "metadata": {},
   "source": [
    "# PyGraSPI Introduction\n",
    "\n",
    "This notebook provides an introduction to using the PyGraSPI API. PyGraSPI provides a set of features or descriptors from sample microstructures. It is an alternative to using 2-point stats in homogenization workflows for materials science AI applications. PyGraSPI currently provides a function, `make_descriptors`, that takes a set of microstructures and returns a set of descriptors in a Pandas dataframe. PyGraSPI returns two main categories of descriptors. The first is based on the graph network generated from the microstructure where the graph nodes are colored based on the material phase. This method provides descriptors such as vertex count, tortuosity and connected components. The second method, based on the skeleton of the graph, provides features concerned with the internal cycles and intersections in the graph."
   ]
  },
  {
   "cell_type": "code",
   "execution_count": 1,
   "id": "5c08cd7d",
   "metadata": {},
   "outputs": [],
   "source": [
    "\"\"\"PyGraSPI Intro\n",
    "\"\"\"\n",
    "\n",
    "import zipfile\n",
    "\n",
    "import dask.array as da\n",
    "import numpy as np\n",
    "import pandas\n",
    "from pymks import solve_cahn_hilliard\n",
    "from sklearn.linear_model import LogisticRegression\n",
    "from sklearn.metrics import confusion_matrix\n",
    "from sklearn.model_selection import train_test_split\n",
    "from sklearn.preprocessing import MinMaxScaler\n",
    "from toolz.curried import curry, pipe\n",
    "\n",
    "from pygraspi.combined_descriptors import (_make_skeletal_descriptors,\n",
    "                                           make_descriptors)"
   ]
  },
  {
   "cell_type": "markdown",
   "id": "3e8b8e70",
   "metadata": {},
   "source": [
    "## The Data\n",
    "\n",
    "The data used here consists of 573 artificially generated microstructures from Cahn-Hilliard simulations with 401x101 shaped grids (see [Jivani et al.](https://doi.org/10.1016/j.commatsci.2021.110409) for more details). Each data sample is generated with a random initial condition and with different initial volume fractions and interaction parameters and run for varying durations. On unzipping the data in `data/cahn-hilliard.zip` there are files of the type `data_X.XXX_Y.Y_NNNNNNN.txt` where the `X.XXX` refer to the volume fraction and the `Y.Y` refer to the interaction parameter values. The `NNNNNN` denotes the number of time steps reached for that particular sample. Note that files with corresponding volume fractions and interaction parameters are from the same simulation (just with varying duration)."
   ]
  },
  {
   "cell_type": "code",
   "execution_count": 2,
   "id": "4995fb99",
   "metadata": {},
   "outputs": [
    {
     "name": "stdout",
     "output_type": "stream",
     "text": [
      "(3, 401, 101)\n"
     ]
    }
   ],
   "source": [
    "@curry\n",
    "def read_data(zip_stream_, file_name):\n",
    "    \"\"\"Read a single CSV file\"\"\"\n",
    "    return np.array(\n",
    "        pandas.read_csv(\n",
    "            zip_stream_.open(file_name, \"r\"), delimiter=\" \", header=None\n",
    "        ).swapaxes(0, 1)\n",
    "    )\n",
    "\n",
    "\n",
    "with zipfile.ZipFile(\"data/cahn-hilliard.zip\", \"r\") as zip_stream:\n",
    "    data = np.array(\n",
    "        list(\n",
    "            # pylint: disable=no-value-for-parameter\n",
    "            map(read_data(zip_stream), zip_stream.namelist()[:3])\n",
    "        )\n",
    "    )\n",
    "\n",
    "    print(data.shape)"
   ]
  },
  {
   "cell_type": "markdown",
   "id": "06942ad0",
   "metadata": {},
   "source": [
    "Currently, we are only using 3 samples as the implementation uses NetworkX, which is extremely slow for this category of calculations. The new implementation will use Graph-tool, which is considerably more efficient for these calculations. "
   ]
  },
  {
   "cell_type": "code",
   "execution_count": 3,
   "id": "2e1a11ec",
   "metadata": {},
   "outputs": [
    {
<<<<<<< HEAD
     "data": {
      "text/html": [
       "<div>\n",
       "<style scoped>\n",
       "    .dataframe tbody tr th:only-of-type {\n",
       "        vertical-align: middle;\n",
       "    }\n",
       "\n",
       "    .dataframe tbody tr th {\n",
       "        vertical-align: top;\n",
       "    }\n",
       "\n",
       "    .dataframe thead th {\n",
       "        text-align: right;\n",
       "    }\n",
       "</style>\n",
       "<table border=\"1\" class=\"dataframe\">\n",
       "  <thead>\n",
       "    <tr style=\"text-align: right;\">\n",
       "      <th></th>\n",
       "      <th>branch_length_a</th>\n",
       "      <th>branch_length_b</th>\n",
       "      <th>dist_to_interface_avg_a</th>\n",
       "      <th>dist_to_interface_avg_b</th>\n",
       "      <th>dist_to_interface_max_a</th>\n",
       "      <th>dist_to_interface_max_b</th>\n",
       "      <th>dist_to_interface_min_a</th>\n",
       "      <th>dist_to_interface_min_b</th>\n",
       "      <th>f_skeletal_pixels_a</th>\n",
       "      <th>f_skeletal_pixels_b</th>\n",
       "      <th>...</th>\n",
       "      <th>distance_to_interface</th>\n",
       "      <th>distance_to_interface_0</th>\n",
       "      <th>distance_to_interface_1</th>\n",
       "      <th>interfacial_area</th>\n",
       "      <th>phase_0_cc</th>\n",
       "      <th>phase_0_count</th>\n",
       "      <th>phase_0_interface</th>\n",
       "      <th>phase_1_cc</th>\n",
       "      <th>phase_1_count</th>\n",
       "      <th>phase_1_interface</th>\n",
       "    </tr>\n",
       "  </thead>\n",
       "  <tbody>\n",
       "    <tr>\n",
       "      <th>0</th>\n",
       "      <td>46.08</td>\n",
       "      <td>33.81</td>\n",
       "      <td>9.63</td>\n",
       "      <td>10.36</td>\n",
       "      <td>16.124515</td>\n",
       "      <td>20.808652</td>\n",
       "      <td>1.0</td>\n",
       "      <td>1.0</td>\n",
       "      <td>0.03</td>\n",
       "      <td>0.02</td>\n",
       "      <td>...</td>\n",
       "      <td>4.760697</td>\n",
       "      <td>4.790135</td>\n",
       "      <td>4.733790</td>\n",
       "      <td>5082</td>\n",
       "      <td>16</td>\n",
       "      <td>19341</td>\n",
       "      <td>2518</td>\n",
       "      <td>5</td>\n",
       "      <td>21160</td>\n",
       "      <td>2564</td>\n",
       "    </tr>\n",
       "    <tr>\n",
       "      <th>1</th>\n",
       "      <td>42.78</td>\n",
       "      <td>32.97</td>\n",
       "      <td>10.72</td>\n",
       "      <td>11.79</td>\n",
       "      <td>17.691806</td>\n",
       "      <td>21.587033</td>\n",
       "      <td>4.0</td>\n",
       "      <td>1.0</td>\n",
       "      <td>0.03</td>\n",
       "      <td>0.02</td>\n",
       "      <td>...</td>\n",
       "      <td>5.261401</td>\n",
       "      <td>5.295170</td>\n",
       "      <td>5.230863</td>\n",
       "      <td>4508</td>\n",
       "      <td>15</td>\n",
       "      <td>19233</td>\n",
       "      <td>2230</td>\n",
       "      <td>4</td>\n",
       "      <td>21268</td>\n",
       "      <td>2278</td>\n",
       "    </tr>\n",
       "    <tr>\n",
       "      <th>2</th>\n",
       "      <td>41.83</td>\n",
       "      <td>34.24</td>\n",
       "      <td>11.29</td>\n",
       "      <td>11.90</td>\n",
       "      <td>18.867962</td>\n",
       "      <td>20.880613</td>\n",
       "      <td>6.0</td>\n",
       "      <td>1.0</td>\n",
       "      <td>0.02</td>\n",
       "      <td>0.02</td>\n",
       "      <td>...</td>\n",
       "      <td>5.427940</td>\n",
       "      <td>5.461208</td>\n",
       "      <td>5.397553</td>\n",
       "      <td>4340</td>\n",
       "      <td>14</td>\n",
       "      <td>19334</td>\n",
       "      <td>2150</td>\n",
       "      <td>5</td>\n",
       "      <td>21167</td>\n",
       "      <td>2190</td>\n",
       "    </tr>\n",
       "    <tr>\n",
       "      <th>3</th>\n",
       "      <td>48.43</td>\n",
       "      <td>37.25</td>\n",
       "      <td>11.40</td>\n",
       "      <td>12.66</td>\n",
       "      <td>18.973666</td>\n",
       "      <td>21.000000</td>\n",
       "      <td>1.0</td>\n",
       "      <td>1.0</td>\n",
       "      <td>0.03</td>\n",
       "      <td>0.01</td>\n",
       "      <td>...</td>\n",
       "      <td>5.624182</td>\n",
       "      <td>5.667133</td>\n",
       "      <td>5.585109</td>\n",
       "      <td>4166</td>\n",
       "      <td>14</td>\n",
       "      <td>19293</td>\n",
       "      <td>2062</td>\n",
       "      <td>4</td>\n",
       "      <td>21208</td>\n",
       "      <td>2104</td>\n",
       "    </tr>\n",
       "    <tr>\n",
       "      <th>4</th>\n",
       "      <td>54.41</td>\n",
       "      <td>55.27</td>\n",
       "      <td>12.43</td>\n",
       "      <td>13.88</td>\n",
       "      <td>23.430749</td>\n",
       "      <td>22.000000</td>\n",
       "      <td>1.0</td>\n",
       "      <td>8.0</td>\n",
       "      <td>0.02</td>\n",
       "      <td>0.01</td>\n",
       "      <td>...</td>\n",
       "      <td>6.056320</td>\n",
       "      <td>6.093471</td>\n",
       "      <td>6.022356</td>\n",
       "      <td>3836</td>\n",
       "      <td>12</td>\n",
       "      <td>19343</td>\n",
       "      <td>1901</td>\n",
       "      <td>4</td>\n",
       "      <td>21158</td>\n",
       "      <td>1935</td>\n",
       "    </tr>\n",
       "  </tbody>\n",
       "</table>\n",
       "<p>5 rows × 26 columns</p>\n",
       "</div>"
      ],
      "text/plain": [
       "   branch_length_a  branch_length_b  dist_to_interface_avg_a  \\\n",
       "0            46.08            33.81                     9.63   \n",
       "1            42.78            32.97                    10.72   \n",
       "2            41.83            34.24                    11.29   \n",
       "3            48.43            37.25                    11.40   \n",
       "4            54.41            55.27                    12.43   \n",
       "\n",
       "   dist_to_interface_avg_b  dist_to_interface_max_a  dist_to_interface_max_b  \\\n",
       "0                    10.36                16.124515                20.808652   \n",
       "1                    11.79                17.691806                21.587033   \n",
       "2                    11.90                18.867962                20.880613   \n",
       "3                    12.66                18.973666                21.000000   \n",
       "4                    13.88                23.430749                22.000000   \n",
       "\n",
       "   dist_to_interface_min_a  dist_to_interface_min_b  f_skeletal_pixels_a  \\\n",
       "0                      1.0                      1.0                 0.03   \n",
       "1                      4.0                      1.0                 0.03   \n",
       "2                      6.0                      1.0                 0.02   \n",
       "3                      1.0                      1.0                 0.03   \n",
       "4                      1.0                      8.0                 0.02   \n",
       "\n",
       "   f_skeletal_pixels_b  ...  distance_to_interface  distance_to_interface_0  \\\n",
       "0                 0.02  ...               4.760697                 4.790135   \n",
       "1                 0.02  ...               5.261401                 5.295170   \n",
       "2                 0.02  ...               5.427940                 5.461208   \n",
       "3                 0.01  ...               5.624182                 5.667133   \n",
       "4                 0.01  ...               6.056320                 6.093471   \n",
       "\n",
       "   distance_to_interface_1  interfacial_area  phase_0_cc  phase_0_count  \\\n",
       "0                 4.733790              5082          16          19341   \n",
       "1                 5.230863              4508          15          19233   \n",
       "2                 5.397553              4340          14          19334   \n",
       "3                 5.585109              4166          14          19293   \n",
       "4                 6.022356              3836          12          19343   \n",
       "\n",
       "   phase_0_interface  phase_1_cc  phase_1_count  phase_1_interface  \n",
       "0               2518           5          21160               2564  \n",
       "1               2230           4          21268               2278  \n",
       "2               2150           5          21167               2190  \n",
       "3               2062           4          21208               2104  \n",
       "4               1901           4          21158               1935  \n",
       "\n",
       "[5 rows x 26 columns]"
      ]
     },
     "execution_count": 4,
     "metadata": {},
     "output_type": "execute_result"
=======
     "ename": "KeyboardInterrupt",
     "evalue": "",
     "output_type": "error",
     "traceback": [
      "\u001b[0;31m---------------------------------------------------------------------------\u001b[0m",
      "\u001b[0;31mKeyboardInterrupt\u001b[0m                         Traceback (most recent call last)",
      "Input \u001b[0;32mIn [3]\u001b[0m, in \u001b[0;36m<cell line: 1>\u001b[0;34m()\u001b[0m\n\u001b[0;32m----> 1\u001b[0m make_descriptors(data)\n",
      "File \u001b[0;32m~/git/pygraspi/pygraspi/combined_descriptors.py:112\u001b[0m, in \u001b[0;36mmake_descriptors\u001b[0;34m(data)\u001b[0m\n\u001b[1;32m     62\u001b[0m \u001b[38;5;28;01mdef\u001b[39;00m \u001b[38;5;21mmake_descriptors\u001b[39m(data):\n\u001b[1;32m     63\u001b[0m     \u001b[38;5;124;03m\"\"\"\"Generate microstructure descriptors\u001b[39;00m\n\u001b[1;32m     64\u001b[0m \n\u001b[1;32m     65\u001b[0m \u001b[38;5;124;03m    Args:\u001b[39;00m\n\u001b[0;32m   (...)\u001b[0m\n\u001b[1;32m    110\u001b[0m \u001b[38;5;124;03m    ========================= ===========\u001b[39;00m\n\u001b[1;32m    111\u001b[0m \u001b[38;5;124;03m    \"\"\"\u001b[39;00m\n\u001b[0;32m--> 112\u001b[0m     \u001b[38;5;28;01mreturn\u001b[39;00m pd\u001b[38;5;241m.\u001b[39mconcat([_make_skeletal_descriptors(data), \u001b[43m_make_graph_descriptors\u001b[49m\u001b[43m(\u001b[49m\u001b[43mdata\u001b[49m\u001b[43m)\u001b[49m], axis\u001b[38;5;241m=\u001b[39m\u001b[38;5;241m1\u001b[39m, join\u001b[38;5;241m=\u001b[39m\u001b[38;5;124m'\u001b[39m\u001b[38;5;124minner\u001b[39m\u001b[38;5;124m'\u001b[39m)\n",
      "File \u001b[0;32m~/git/pygraspi/pygraspi/combined_descriptors.py:55\u001b[0m, in \u001b[0;36m_make_graph_descriptors\u001b[0;34m(data)\u001b[0m\n\u001b[1;32m     43\u001b[0m \u001b[38;5;28;01mdef\u001b[39;00m \u001b[38;5;21m_make_graph_descriptors\u001b[39m(data):\n\u001b[1;32m     44\u001b[0m     \u001b[38;5;124;03m\"\"\"Generate multiple microstructure descriptors using graphs\u001b[39;00m\n\u001b[1;32m     45\u001b[0m \n\u001b[1;32m     46\u001b[0m \u001b[38;5;124;03m    Args:\u001b[39;00m\n\u001b[0;32m   (...)\u001b[0m\n\u001b[1;32m     53\u001b[0m \n\u001b[1;32m     54\u001b[0m \u001b[38;5;124;03m    \"\"\"\u001b[39;00m\n\u001b[0;32m---> 55\u001b[0m     \u001b[38;5;28;01mreturn\u001b[39;00m \u001b[43mpipe\u001b[49m\u001b[43m(\u001b[49m\n\u001b[1;32m     56\u001b[0m \u001b[43m        \u001b[49m\u001b[43mdata\u001b[49m\u001b[43m,\u001b[49m\n\u001b[1;32m     57\u001b[0m \u001b[43m        \u001b[49m\u001b[43mfmap\u001b[49m\u001b[43m(\u001b[49m\u001b[43mgetGraspiDescriptors\u001b[49m\u001b[43m)\u001b[49m\u001b[43m,\u001b[49m\n\u001b[1;32m     58\u001b[0m \u001b[43m        \u001b[49m\u001b[38;5;28;43mlist\u001b[39;49m\u001b[43m,\u001b[49m\n\u001b[1;32m     59\u001b[0m \u001b[43m        \u001b[49m\u001b[38;5;28;43;01mlambda\u001b[39;49;00m\u001b[43m \u001b[49m\u001b[43mx\u001b[49m\u001b[43m:\u001b[49m\u001b[43m \u001b[49m\u001b[43mpd\u001b[49m\u001b[38;5;241;43m.\u001b[39;49m\u001b[43mDataFrame\u001b[49m\u001b[43m(\u001b[49m\u001b[43mx\u001b[49m\u001b[43m,\u001b[49m\u001b[43m \u001b[49m\u001b[43mcolumns\u001b[49m\u001b[38;5;241;43m=\u001b[39;49m\u001b[38;5;28;43msorted\u001b[39;49m\u001b[43m(\u001b[49m\u001b[43mx\u001b[49m\u001b[43m[\u001b[49m\u001b[38;5;241;43m0\u001b[39;49m\u001b[43m]\u001b[49m\u001b[38;5;241;43m.\u001b[39;49m\u001b[43mkeys\u001b[49m\u001b[43m(\u001b[49m\u001b[43m)\u001b[49m\u001b[43m)\u001b[49m\u001b[43m)\u001b[49m\u001b[43m,\u001b[49m\n\u001b[1;32m     60\u001b[0m \u001b[43m    \u001b[49m\u001b[43m)\u001b[49m\n",
      "File \u001b[0;32m/nix/store/kpf97qpxp10675aw0kydwf5k7ksindqy-python3.9-toolz-0.11.2/lib/python3.9/site-packages/toolz/functoolz.py:630\u001b[0m, in \u001b[0;36mpipe\u001b[0;34m(data, *funcs)\u001b[0m\n\u001b[1;32m    610\u001b[0m \u001b[38;5;124;03m\"\"\" Pipe a value through a sequence of functions\u001b[39;00m\n\u001b[1;32m    611\u001b[0m \n\u001b[1;32m    612\u001b[0m \u001b[38;5;124;03mI.e. ``pipe(data, f, g, h)`` is equivalent to ``h(g(f(data)))``\u001b[39;00m\n\u001b[0;32m   (...)\u001b[0m\n\u001b[1;32m    627\u001b[0m \u001b[38;5;124;03m    thread_last\u001b[39;00m\n\u001b[1;32m    628\u001b[0m \u001b[38;5;124;03m\"\"\"\u001b[39;00m\n\u001b[1;32m    629\u001b[0m \u001b[38;5;28;01mfor\u001b[39;00m func \u001b[38;5;129;01min\u001b[39;00m funcs:\n\u001b[0;32m--> 630\u001b[0m     data \u001b[38;5;241m=\u001b[39m \u001b[43mfunc\u001b[49m\u001b[43m(\u001b[49m\u001b[43mdata\u001b[49m\u001b[43m)\u001b[49m\n\u001b[1;32m    631\u001b[0m \u001b[38;5;28;01mreturn\u001b[39;00m data\n",
      "File \u001b[0;32m~/git/pygraspi/pygraspi/graph_descriptors.py:226\u001b[0m, in \u001b[0;36mgetGraspiDescriptors\u001b[0;34m(data)\u001b[0m\n\u001b[1;32m    214\u001b[0m g \u001b[38;5;241m=\u001b[39m makeInterfaceEdges(g)\n\u001b[1;32m    215\u001b[0m [interface_area, phase_0_interface, phase_1_interface] \u001b[38;5;241m=\u001b[39m interfaceArea(g)\n\u001b[1;32m    217\u001b[0m \u001b[38;5;28;01mreturn\u001b[39;00m \u001b[38;5;28mdict\u001b[39m(\n\u001b[1;32m    218\u001b[0m     phase_0_count\u001b[38;5;241m=\u001b[39mcount_of_vertices(g, \u001b[38;5;241m0\u001b[39m),\n\u001b[1;32m    219\u001b[0m     phase_1_count\u001b[38;5;241m=\u001b[39mcount_of_vertices(g, \u001b[38;5;241m1\u001b[39m),\n\u001b[1;32m    220\u001b[0m     phase_0_cc\u001b[38;5;241m=\u001b[39mmakeConnectedComponents(g, \u001b[38;5;241m0\u001b[39m),\n\u001b[1;32m    221\u001b[0m     phase_1_cc\u001b[38;5;241m=\u001b[39mmakeConnectedComponents(g, \u001b[38;5;241m1\u001b[39m),\n\u001b[1;32m    222\u001b[0m     interfacial_area\u001b[38;5;241m=\u001b[39minterface_area,\n\u001b[1;32m    223\u001b[0m     phase_0_interface\u001b[38;5;241m=\u001b[39mphase_0_interface,\n\u001b[1;32m    224\u001b[0m     phase_1_interface\u001b[38;5;241m=\u001b[39mphase_1_interface,\n\u001b[1;32m    225\u001b[0m     distance_to_interface\u001b[38;5;241m=\u001b[39mshortest_distances_all(g),\n\u001b[0;32m--> 226\u001b[0m     distance_to_interface_0\u001b[38;5;241m=\u001b[39m\u001b[43mshortest_distances_phase\u001b[49m\u001b[43m(\u001b[49m\u001b[43mg\u001b[49m\u001b[43m,\u001b[49m\u001b[43m \u001b[49m\u001b[38;5;241;43m0\u001b[39;49m\u001b[43m)\u001b[49m,\n\u001b[1;32m    227\u001b[0m     distance_to_interface_1\u001b[38;5;241m=\u001b[39mshortest_distances_phase(g, \u001b[38;5;241m1\u001b[39m),\n\u001b[1;32m    228\u001b[0m )\n",
      "File \u001b[0;32m~/git/pygraspi/pygraspi/graph_descriptors.py:181\u001b[0m, in \u001b[0;36mshortest_distances_phase\u001b[0;34m(G, phase)\u001b[0m\n\u001b[1;32m    164\u001b[0m \u001b[38;5;124;03m\"\"\"\u001b[39;00m\n\u001b[1;32m    165\u001b[0m \u001b[38;5;124;03mCalculate the shortest distances to the meta vertices.\u001b[39;00m\n\u001b[1;32m    166\u001b[0m \n\u001b[0;32m   (...)\u001b[0m\n\u001b[1;32m    178\u001b[0m \u001b[38;5;124;03m>>> assert(shortest_distances_phase(g, 1) == 2.0)\u001b[39;00m\n\u001b[1;32m    179\u001b[0m \u001b[38;5;124;03m\"\"\"\u001b[39;00m\n\u001b[1;32m    180\u001b[0m source \u001b[38;5;241m=\u001b[39m [node \u001b[38;5;28;01mfor\u001b[39;00m node, data \u001b[38;5;129;01min\u001b[39;00m G\u001b[38;5;241m.\u001b[39mnodes(data\u001b[38;5;241m=\u001b[39m\u001b[38;5;28;01mTrue\u001b[39;00m) \u001b[38;5;28;01mif\u001b[39;00m data\u001b[38;5;241m.\u001b[39mget(\u001b[38;5;124m\"\u001b[39m\u001b[38;5;124mcolor\u001b[39m\u001b[38;5;124m\"\u001b[39m) \u001b[38;5;241m==\u001b[39m phase]\n\u001b[0;32m--> 181\u001b[0m path \u001b[38;5;241m=\u001b[39m [\n\u001b[1;32m    182\u001b[0m     nx\u001b[38;5;241m.\u001b[39mshortest_path(G, s, target\u001b[38;5;241m=\u001b[39m\u001b[38;5;241m-\u001b[39m\u001b[38;5;241m1\u001b[39m, weight\u001b[38;5;241m=\u001b[39m\u001b[38;5;28;01mNone\u001b[39;00m, method\u001b[38;5;241m=\u001b[39m\u001b[38;5;124m\"\u001b[39m\u001b[38;5;124mdijkstra\u001b[39m\u001b[38;5;124m\"\u001b[39m)\n\u001b[1;32m    183\u001b[0m     \u001b[38;5;28;01mfor\u001b[39;00m s \u001b[38;5;129;01min\u001b[39;00m source\n\u001b[1;32m    184\u001b[0m ]\n\u001b[1;32m    185\u001b[0m path_length \u001b[38;5;241m=\u001b[39m [\u001b[38;5;28mlen\u001b[39m(p) \u001b[38;5;28;01mfor\u001b[39;00m p \u001b[38;5;129;01min\u001b[39;00m path]\n\u001b[1;32m    186\u001b[0m \u001b[38;5;28;01mreturn\u001b[39;00m \u001b[38;5;28msum\u001b[39m(path_length) \u001b[38;5;241m/\u001b[39m \u001b[38;5;28mlen\u001b[39m(path_length)\n",
      "File \u001b[0;32m~/git/pygraspi/pygraspi/graph_descriptors.py:182\u001b[0m, in \u001b[0;36m<listcomp>\u001b[0;34m(.0)\u001b[0m\n\u001b[1;32m    164\u001b[0m \u001b[38;5;124;03m\"\"\"\u001b[39;00m\n\u001b[1;32m    165\u001b[0m \u001b[38;5;124;03mCalculate the shortest distances to the meta vertices.\u001b[39;00m\n\u001b[1;32m    166\u001b[0m \n\u001b[0;32m   (...)\u001b[0m\n\u001b[1;32m    178\u001b[0m \u001b[38;5;124;03m>>> assert(shortest_distances_phase(g, 1) == 2.0)\u001b[39;00m\n\u001b[1;32m    179\u001b[0m \u001b[38;5;124;03m\"\"\"\u001b[39;00m\n\u001b[1;32m    180\u001b[0m source \u001b[38;5;241m=\u001b[39m [node \u001b[38;5;28;01mfor\u001b[39;00m node, data \u001b[38;5;129;01min\u001b[39;00m G\u001b[38;5;241m.\u001b[39mnodes(data\u001b[38;5;241m=\u001b[39m\u001b[38;5;28;01mTrue\u001b[39;00m) \u001b[38;5;28;01mif\u001b[39;00m data\u001b[38;5;241m.\u001b[39mget(\u001b[38;5;124m\"\u001b[39m\u001b[38;5;124mcolor\u001b[39m\u001b[38;5;124m\"\u001b[39m) \u001b[38;5;241m==\u001b[39m phase]\n\u001b[1;32m    181\u001b[0m path \u001b[38;5;241m=\u001b[39m [\n\u001b[0;32m--> 182\u001b[0m     \u001b[43mnx\u001b[49m\u001b[38;5;241;43m.\u001b[39;49m\u001b[43mshortest_path\u001b[49m\u001b[43m(\u001b[49m\u001b[43mG\u001b[49m\u001b[43m,\u001b[49m\u001b[43m \u001b[49m\u001b[43ms\u001b[49m\u001b[43m,\u001b[49m\u001b[43m \u001b[49m\u001b[43mtarget\u001b[49m\u001b[38;5;241;43m=\u001b[39;49m\u001b[38;5;241;43m-\u001b[39;49m\u001b[38;5;241;43m1\u001b[39;49m\u001b[43m,\u001b[49m\u001b[43m \u001b[49m\u001b[43mweight\u001b[49m\u001b[38;5;241;43m=\u001b[39;49m\u001b[38;5;28;43;01mNone\u001b[39;49;00m\u001b[43m,\u001b[49m\u001b[43m \u001b[49m\u001b[43mmethod\u001b[49m\u001b[38;5;241;43m=\u001b[39;49m\u001b[38;5;124;43m\"\u001b[39;49m\u001b[38;5;124;43mdijkstra\u001b[39;49m\u001b[38;5;124;43m\"\u001b[39;49m\u001b[43m)\u001b[49m\n\u001b[1;32m    183\u001b[0m     \u001b[38;5;28;01mfor\u001b[39;00m s \u001b[38;5;129;01min\u001b[39;00m source\n\u001b[1;32m    184\u001b[0m ]\n\u001b[1;32m    185\u001b[0m path_length \u001b[38;5;241m=\u001b[39m [\u001b[38;5;28mlen\u001b[39m(p) \u001b[38;5;28;01mfor\u001b[39;00m p \u001b[38;5;129;01min\u001b[39;00m path]\n\u001b[1;32m    186\u001b[0m \u001b[38;5;28;01mreturn\u001b[39;00m \u001b[38;5;28msum\u001b[39m(path_length) \u001b[38;5;241m/\u001b[39m \u001b[38;5;28mlen\u001b[39m(path_length)\n",
      "File \u001b[0;32m/nix/store/m7s23vlgvq3ls4mh3q3ad0ynwhg2n5dn-python3.9-networkx-2.7.1/lib/python3.9/site-packages/networkx/algorithms/shortest_paths/generic.py:165\u001b[0m, in \u001b[0;36mshortest_path\u001b[0;34m(G, source, target, weight, method)\u001b[0m\n\u001b[1;32m    162\u001b[0m \u001b[38;5;28;01melse\u001b[39;00m:\n\u001b[1;32m    163\u001b[0m     \u001b[38;5;66;03m# Find shortest source-target path.\u001b[39;00m\n\u001b[1;32m    164\u001b[0m     \u001b[38;5;28;01mif\u001b[39;00m method \u001b[38;5;241m==\u001b[39m \u001b[38;5;124m\"\u001b[39m\u001b[38;5;124munweighted\u001b[39m\u001b[38;5;124m\"\u001b[39m:\n\u001b[0;32m--> 165\u001b[0m         paths \u001b[38;5;241m=\u001b[39m \u001b[43mnx\u001b[49m\u001b[38;5;241;43m.\u001b[39;49m\u001b[43mbidirectional_shortest_path\u001b[49m\u001b[43m(\u001b[49m\u001b[43mG\u001b[49m\u001b[43m,\u001b[49m\u001b[43m \u001b[49m\u001b[43msource\u001b[49m\u001b[43m,\u001b[49m\u001b[43m \u001b[49m\u001b[43mtarget\u001b[49m\u001b[43m)\u001b[49m\n\u001b[1;32m    166\u001b[0m     \u001b[38;5;28;01melif\u001b[39;00m method \u001b[38;5;241m==\u001b[39m \u001b[38;5;124m\"\u001b[39m\u001b[38;5;124mdijkstra\u001b[39m\u001b[38;5;124m\"\u001b[39m:\n\u001b[1;32m    167\u001b[0m         _, paths \u001b[38;5;241m=\u001b[39m nx\u001b[38;5;241m.\u001b[39mbidirectional_dijkstra(G, source, target, weight)\n",
      "File \u001b[0;32m/nix/store/m7s23vlgvq3ls4mh3q3ad0ynwhg2n5dn-python3.9-networkx-2.7.1/lib/python3.9/site-packages/networkx/algorithms/shortest_paths/unweighted.py:224\u001b[0m, in \u001b[0;36mbidirectional_shortest_path\u001b[0;34m(G, source, target)\u001b[0m\n\u001b[1;32m    221\u001b[0m     \u001b[38;5;28;01mraise\u001b[39;00m nx\u001b[38;5;241m.\u001b[39mNodeNotFound(msg)\n\u001b[1;32m    223\u001b[0m \u001b[38;5;66;03m# call helper to do the real work\u001b[39;00m\n\u001b[0;32m--> 224\u001b[0m results \u001b[38;5;241m=\u001b[39m \u001b[43m_bidirectional_pred_succ\u001b[49m\u001b[43m(\u001b[49m\u001b[43mG\u001b[49m\u001b[43m,\u001b[49m\u001b[43m \u001b[49m\u001b[43msource\u001b[49m\u001b[43m,\u001b[49m\u001b[43m \u001b[49m\u001b[43mtarget\u001b[49m\u001b[43m)\u001b[49m\n\u001b[1;32m    225\u001b[0m pred, succ, w \u001b[38;5;241m=\u001b[39m results\n\u001b[1;32m    227\u001b[0m \u001b[38;5;66;03m# build path from pred+w+succ\u001b[39;00m\n",
      "File \u001b[0;32m/nix/store/m7s23vlgvq3ls4mh3q3ad0ynwhg2n5dn-python3.9-networkx-2.7.1/lib/python3.9/site-packages/networkx/algorithms/shortest_paths/unweighted.py:287\u001b[0m, in \u001b[0;36m_bidirectional_pred_succ\u001b[0;34m(G, source, target)\u001b[0m\n\u001b[1;32m    285\u001b[0m \u001b[38;5;28;01mfor\u001b[39;00m w \u001b[38;5;129;01min\u001b[39;00m Gpred[v]:\n\u001b[1;32m    286\u001b[0m     \u001b[38;5;28;01mif\u001b[39;00m w \u001b[38;5;129;01mnot\u001b[39;00m \u001b[38;5;129;01min\u001b[39;00m succ:\n\u001b[0;32m--> 287\u001b[0m         succ[w] \u001b[38;5;241m=\u001b[39m v\n\u001b[1;32m    288\u001b[0m         reverse_fringe\u001b[38;5;241m.\u001b[39mappend(w)\n\u001b[1;32m    289\u001b[0m     \u001b[38;5;28;01mif\u001b[39;00m w \u001b[38;5;129;01min\u001b[39;00m pred:  \u001b[38;5;66;03m# found path\u001b[39;00m\n",
      "\u001b[0;31mKeyboardInterrupt\u001b[0m: "
     ]
>>>>>>> 1b4ead62
    }
   ],
   "source": [
    "make_descriptors(data)"
   ]
  },
  {
   "cell_type": "markdown",
   "id": "3dbb4193",
   "metadata": {},
   "source": [
    "The following demonstrates how to use the graph descriptors to classify microstructures. \n",
    "\n",
    "Here, two categories of microstructure are generated each with 96 samples using a Cahn-Hilliard simulation. The two categories of microstructures differ based on the duration of evolution (10 steps versus 100 steps). This is not a particularly useful machine learning example, but suffices to demonstrate using the graph descriptors alongside Scikit-learn.\n",
    "\n",
    "The `generate_data` function uses the PyMKS function `solve_cahn_hilliard` to generate the data."
   ]
  },
  {
   "cell_type": "code",
   "execution_count": null,
   "id": "ec804ac5",
   "metadata": {},
   "outputs": [],
   "source": [
    "def generate_data(n_category, n_chunks, n_domain, seed=99):\n",
    "    \"\"\"Generate the Cahn-Hilliard data\"\"\"\n",
    "    da.random.seed(seed)\n",
    "    solve_ch = curry(solve_cahn_hilliard)(delta_t=1.0, delta_x=0.5)\n",
    "    x_data_ = pipe(\n",
    "        da.random.random(\n",
    "            (n_category * 2, n_domain, n_domain), chunks=(n_chunks, n_domain, n_domain)\n",
    "        ),\n",
    "        lambda x: 2 * x - 1,\n",
    "        lambda x: [\n",
    "            solve_ch(x[:n_category], n_steps=10),\n",
    "            solve_ch(x[n_category:], n_steps=100),\n",
    "        ],\n",
    "        da.concatenate,\n",
    "        lambda x: da.where(x > 0, 1, 0).persist(),\n",
    "    )\n",
    "    y_data_ = da.from_array(\n",
    "        np.concatenate([np.zeros(n_category), np.ones(n_category)]).astype(int),\n",
    "        chunks=(n_chunks,),\n",
    "    )\n",
    "    return np.array(x_data_), np.array(y_data_)"
   ]
  },
  {
   "cell_type": "markdown",
   "id": "c67c101a",
   "metadata": {},
   "source": [
    "Below, `n_category` refers to the number of samples per category, `n_chunks` refers to the number of samples per chunk of data in the Dask array, `n_domain` refers to the number of pixels along an edge of the domain. "
   ]
  },
  {
   "cell_type": "code",
   "execution_count": null,
   "id": "132d5917",
   "metadata": {},
   "outputs": [],
   "source": [
    "x_data, y_data = generate_data(n_category=96, n_chunks=24, n_domain=101)"
   ]
  },
  {
   "cell_type": "markdown",
   "id": "dcdabff1",
   "metadata": {},
   "source": [
    "The following generates the graph descriptors from the raw microstructures. Note that only `_make_skeletal_descriptors` is used as the graph descriptors are inefficient in the current version of PyGraSPI"
   ]
  },
  {
   "cell_type": "code",
   "execution_count": null,
   "id": "5b50b63a",
   "metadata": {},
   "outputs": [],
   "source": [
    "# replace this with make_descriptors when switched over to use Graph-tool\n",
    "x_graph = _make_skeletal_descriptors(x_data)"
   ]
  },
  {
   "cell_type": "markdown",
   "id": "906abcf2",
   "metadata": {},
   "source": [
    "The redundant, constant-value features need to be removed otherwise the `LogisticRegression` fails to execute."
   ]
  },
  {
   "cell_type": "code",
   "execution_count": null,
   "id": "3e833d43",
   "metadata": {},
   "outputs": [],
   "source": [
    "mask = ~x_graph.eq(x_graph.iloc[0]).all()\n",
    "x_graph_clean = x_graph.loc[:, mask]"
   ]
  },
  {
   "cell_type": "markdown",
   "id": "c233b081",
   "metadata": {},
   "source": [
    "Train / test split the data."
   ]
  },
  {
   "cell_type": "code",
   "execution_count": null,
   "id": "8d30cda9",
   "metadata": {},
   "outputs": [],
   "source": [
    "x_train_graph, x_test_graph, y_train, y_test = train_test_split(\n",
    "    np.array(x_graph_clean), y_data, test_size=0.2, random_state=99\n",
    ")"
   ]
  },
  {
   "cell_type": "markdown",
   "id": "dc4f46d1",
   "metadata": {},
   "source": [
    "The graph data is required to be scaled for the logistic regression. Note that the scaler is only fit using the training data (not all the data)."
   ]
  },
  {
   "cell_type": "code",
   "execution_count": null,
   "id": "f395f81d",
   "metadata": {},
   "outputs": [],
   "source": [
    "scaler = MinMaxScaler()\n",
    "x_train_scaled = scaler.fit_transform(x_train_graph)\n",
    "x_test_scaled = scaler.transform(x_test_graph)"
   ]
  },
  {
   "cell_type": "markdown",
   "id": "359e9b31",
   "metadata": {},
   "source": [
    "train ther regresson"
   ]
  },
  {
   "cell_type": "code",
<<<<<<< HEAD
   "execution_count": 10,
   "id": "8a57031d",
   "metadata": {},
   "outputs": [
    {
     "name": "stderr",
     "output_type": "stream",
     "text": [
      "/nix/store/cg5xfb5bmmhx69vmd49hq56nm8rzqhys-python3.9-dask-glm-0.2.0/lib/python3.9/site-packages/dask_glm/utils.py:52: RuntimeWarning: overflow encountered in exp\n",
      "  return np.exp(A)\n"
     ]
    }
   ],
=======
   "execution_count": null,
   "id": "8a57031d",
   "metadata": {},
   "outputs": [],
>>>>>>> 1b4ead62
   "source": [
    "# NBVAL_IGNORE_OUTPUT\n",
    "model = LogisticRegression().fit(x_train_scaled, y_train)"
   ]
  },
  {
   "cell_type": "code",
   "execution_count": null,
   "id": "d5b52792",
   "metadata": {},
   "outputs": [],
   "source": [
    "y_predict = model.predict(x_test_scaled)"
   ]
  },
  {
   "cell_type": "markdown",
   "id": "03667b69",
   "metadata": {},
   "source": [
    "This is a very easy classification problem and so the predictions are perfect."
   ]
  },
  {
   "cell_type": "code",
   "execution_count": null,
   "id": "1bd8d547",
   "metadata": {},
   "outputs": [],
   "source": [
    "confusion_matrix(y_test, y_predict)"
   ]
  },
  {
   "cell_type": "code",
   "execution_count": null,
   "id": "1c6abf40",
   "metadata": {},
   "outputs": [],
   "source": []
  }
 ],
 "metadata": {
  "kernelspec": {
   "display_name": "Python 3 (ipykernel)",
   "language": "python",
   "name": "python3"
  },
  "language_info": {
   "codemirror_mode": {
    "name": "ipython",
    "version": 3
   },
   "file_extension": ".py",
   "mimetype": "text/x-python",
   "name": "python",
   "nbconvert_exporter": "python",
   "pygments_lexer": "ipython3",
   "version": "3.9.12"
  }
 },
 "nbformat": 4,
 "nbformat_minor": 5
}<|MERGE_RESOLUTION|>--- conflicted
+++ resolved
@@ -32,8 +32,7 @@
     "from sklearn.preprocessing import MinMaxScaler\n",
     "from toolz.curried import curry, pipe\n",
     "\n",
-    "from pygraspi.combined_descriptors import (_make_skeletal_descriptors,\n",
-    "                                           make_descriptors)"
+    "from pygraspi.combined_descriptors import make_descriptors"
    ]
   },
   {
@@ -97,7 +96,6 @@
    "metadata": {},
    "outputs": [
     {
-<<<<<<< HEAD
      "data": {
       "text/html": [
        "<div>\n",
@@ -144,6 +142,30 @@
        "  <tbody>\n",
        "    <tr>\n",
        "      <th>0</th>\n",
+       "      <td>44.71</td>\n",
+       "      <td>39.28</td>\n",
+       "      <td>9.25</td>\n",
+       "      <td>9.50</td>\n",
+       "      <td>15.000000</td>\n",
+       "      <td>20.591260</td>\n",
+       "      <td>1.0</td>\n",
+       "      <td>1.0</td>\n",
+       "      <td>0.03</td>\n",
+       "      <td>0.02</td>\n",
+       "      <td>...</td>\n",
+       "      <td>4.459273</td>\n",
+       "      <td>4.461633</td>\n",
+       "      <td>4.457059</td>\n",
+       "      <td>5426</td>\n",
+       "      <td>15</td>\n",
+       "      <td>19600</td>\n",
+       "      <td>2697</td>\n",
+       "      <td>7</td>\n",
+       "      <td>20901</td>\n",
+       "      <td>2729</td>\n",
+       "    </tr>\n",
+       "    <tr>\n",
+       "      <th>1</th>\n",
        "      <td>46.08</td>\n",
        "      <td>33.81</td>\n",
        "      <td>9.63</td>\n",
@@ -167,7 +189,7 @@
        "      <td>2564</td>\n",
        "    </tr>\n",
        "    <tr>\n",
-       "      <th>1</th>\n",
+       "      <th>2</th>\n",
        "      <td>42.78</td>\n",
        "      <td>32.97</td>\n",
        "      <td>10.72</td>\n",
@@ -190,152 +212,48 @@
        "      <td>21268</td>\n",
        "      <td>2278</td>\n",
        "    </tr>\n",
-       "    <tr>\n",
-       "      <th>2</th>\n",
-       "      <td>41.83</td>\n",
-       "      <td>34.24</td>\n",
-       "      <td>11.29</td>\n",
-       "      <td>11.90</td>\n",
-       "      <td>18.867962</td>\n",
-       "      <td>20.880613</td>\n",
-       "      <td>6.0</td>\n",
-       "      <td>1.0</td>\n",
-       "      <td>0.02</td>\n",
-       "      <td>0.02</td>\n",
-       "      <td>...</td>\n",
-       "      <td>5.427940</td>\n",
-       "      <td>5.461208</td>\n",
-       "      <td>5.397553</td>\n",
-       "      <td>4340</td>\n",
-       "      <td>14</td>\n",
-       "      <td>19334</td>\n",
-       "      <td>2150</td>\n",
-       "      <td>5</td>\n",
-       "      <td>21167</td>\n",
-       "      <td>2190</td>\n",
-       "    </tr>\n",
-       "    <tr>\n",
-       "      <th>3</th>\n",
-       "      <td>48.43</td>\n",
-       "      <td>37.25</td>\n",
-       "      <td>11.40</td>\n",
-       "      <td>12.66</td>\n",
-       "      <td>18.973666</td>\n",
-       "      <td>21.000000</td>\n",
-       "      <td>1.0</td>\n",
-       "      <td>1.0</td>\n",
-       "      <td>0.03</td>\n",
-       "      <td>0.01</td>\n",
-       "      <td>...</td>\n",
-       "      <td>5.624182</td>\n",
-       "      <td>5.667133</td>\n",
-       "      <td>5.585109</td>\n",
-       "      <td>4166</td>\n",
-       "      <td>14</td>\n",
-       "      <td>19293</td>\n",
-       "      <td>2062</td>\n",
-       "      <td>4</td>\n",
-       "      <td>21208</td>\n",
-       "      <td>2104</td>\n",
-       "    </tr>\n",
-       "    <tr>\n",
-       "      <th>4</th>\n",
-       "      <td>54.41</td>\n",
-       "      <td>55.27</td>\n",
-       "      <td>12.43</td>\n",
-       "      <td>13.88</td>\n",
-       "      <td>23.430749</td>\n",
-       "      <td>22.000000</td>\n",
-       "      <td>1.0</td>\n",
-       "      <td>8.0</td>\n",
-       "      <td>0.02</td>\n",
-       "      <td>0.01</td>\n",
-       "      <td>...</td>\n",
-       "      <td>6.056320</td>\n",
-       "      <td>6.093471</td>\n",
-       "      <td>6.022356</td>\n",
-       "      <td>3836</td>\n",
-       "      <td>12</td>\n",
-       "      <td>19343</td>\n",
-       "      <td>1901</td>\n",
-       "      <td>4</td>\n",
-       "      <td>21158</td>\n",
-       "      <td>1935</td>\n",
-       "    </tr>\n",
        "  </tbody>\n",
        "</table>\n",
-       "<p>5 rows × 26 columns</p>\n",
+       "<p>3 rows × 26 columns</p>\n",
        "</div>"
       ],
       "text/plain": [
        "   branch_length_a  branch_length_b  dist_to_interface_avg_a  \\\n",
-       "0            46.08            33.81                     9.63   \n",
-       "1            42.78            32.97                    10.72   \n",
-       "2            41.83            34.24                    11.29   \n",
-       "3            48.43            37.25                    11.40   \n",
-       "4            54.41            55.27                    12.43   \n",
+       "0            44.71            39.28                     9.25   \n",
+       "1            46.08            33.81                     9.63   \n",
+       "2            42.78            32.97                    10.72   \n",
        "\n",
        "   dist_to_interface_avg_b  dist_to_interface_max_a  dist_to_interface_max_b  \\\n",
-       "0                    10.36                16.124515                20.808652   \n",
-       "1                    11.79                17.691806                21.587033   \n",
-       "2                    11.90                18.867962                20.880613   \n",
-       "3                    12.66                18.973666                21.000000   \n",
-       "4                    13.88                23.430749                22.000000   \n",
+       "0                     9.50                15.000000                20.591260   \n",
+       "1                    10.36                16.124515                20.808652   \n",
+       "2                    11.79                17.691806                21.587033   \n",
        "\n",
        "   dist_to_interface_min_a  dist_to_interface_min_b  f_skeletal_pixels_a  \\\n",
        "0                      1.0                      1.0                 0.03   \n",
-       "1                      4.0                      1.0                 0.03   \n",
-       "2                      6.0                      1.0                 0.02   \n",
-       "3                      1.0                      1.0                 0.03   \n",
-       "4                      1.0                      8.0                 0.02   \n",
+       "1                      1.0                      1.0                 0.03   \n",
+       "2                      4.0                      1.0                 0.03   \n",
        "\n",
        "   f_skeletal_pixels_b  ...  distance_to_interface  distance_to_interface_0  \\\n",
-       "0                 0.02  ...               4.760697                 4.790135   \n",
-       "1                 0.02  ...               5.261401                 5.295170   \n",
-       "2                 0.02  ...               5.427940                 5.461208   \n",
-       "3                 0.01  ...               5.624182                 5.667133   \n",
-       "4                 0.01  ...               6.056320                 6.093471   \n",
+       "0                 0.02  ...               4.459273                 4.461633   \n",
+       "1                 0.02  ...               4.760697                 4.790135   \n",
+       "2                 0.02  ...               5.261401                 5.295170   \n",
        "\n",
        "   distance_to_interface_1  interfacial_area  phase_0_cc  phase_0_count  \\\n",
-       "0                 4.733790              5082          16          19341   \n",
-       "1                 5.230863              4508          15          19233   \n",
-       "2                 5.397553              4340          14          19334   \n",
-       "3                 5.585109              4166          14          19293   \n",
-       "4                 6.022356              3836          12          19343   \n",
+       "0                 4.457059              5426          15          19600   \n",
+       "1                 4.733790              5082          16          19341   \n",
+       "2                 5.230863              4508          15          19233   \n",
        "\n",
        "   phase_0_interface  phase_1_cc  phase_1_count  phase_1_interface  \n",
-       "0               2518           5          21160               2564  \n",
-       "1               2230           4          21268               2278  \n",
-       "2               2150           5          21167               2190  \n",
-       "3               2062           4          21208               2104  \n",
-       "4               1901           4          21158               1935  \n",
-       "\n",
-       "[5 rows x 26 columns]"
+       "0               2697           7          20901               2729  \n",
+       "1               2518           5          21160               2564  \n",
+       "2               2230           4          21268               2278  \n",
+       "\n",
+       "[3 rows x 26 columns]"
       ]
      },
-     "execution_count": 4,
+     "execution_count": 3,
      "metadata": {},
      "output_type": "execute_result"
-=======
-     "ename": "KeyboardInterrupt",
-     "evalue": "",
-     "output_type": "error",
-     "traceback": [
-      "\u001b[0;31m---------------------------------------------------------------------------\u001b[0m",
-      "\u001b[0;31mKeyboardInterrupt\u001b[0m                         Traceback (most recent call last)",
-      "Input \u001b[0;32mIn [3]\u001b[0m, in \u001b[0;36m<cell line: 1>\u001b[0;34m()\u001b[0m\n\u001b[0;32m----> 1\u001b[0m make_descriptors(data)\n",
-      "File \u001b[0;32m~/git/pygraspi/pygraspi/combined_descriptors.py:112\u001b[0m, in \u001b[0;36mmake_descriptors\u001b[0;34m(data)\u001b[0m\n\u001b[1;32m     62\u001b[0m \u001b[38;5;28;01mdef\u001b[39;00m \u001b[38;5;21mmake_descriptors\u001b[39m(data):\n\u001b[1;32m     63\u001b[0m     \u001b[38;5;124;03m\"\"\"\"Generate microstructure descriptors\u001b[39;00m\n\u001b[1;32m     64\u001b[0m \n\u001b[1;32m     65\u001b[0m \u001b[38;5;124;03m    Args:\u001b[39;00m\n\u001b[0;32m   (...)\u001b[0m\n\u001b[1;32m    110\u001b[0m \u001b[38;5;124;03m    ========================= ===========\u001b[39;00m\n\u001b[1;32m    111\u001b[0m \u001b[38;5;124;03m    \"\"\"\u001b[39;00m\n\u001b[0;32m--> 112\u001b[0m     \u001b[38;5;28;01mreturn\u001b[39;00m pd\u001b[38;5;241m.\u001b[39mconcat([_make_skeletal_descriptors(data), \u001b[43m_make_graph_descriptors\u001b[49m\u001b[43m(\u001b[49m\u001b[43mdata\u001b[49m\u001b[43m)\u001b[49m], axis\u001b[38;5;241m=\u001b[39m\u001b[38;5;241m1\u001b[39m, join\u001b[38;5;241m=\u001b[39m\u001b[38;5;124m'\u001b[39m\u001b[38;5;124minner\u001b[39m\u001b[38;5;124m'\u001b[39m)\n",
-      "File \u001b[0;32m~/git/pygraspi/pygraspi/combined_descriptors.py:55\u001b[0m, in \u001b[0;36m_make_graph_descriptors\u001b[0;34m(data)\u001b[0m\n\u001b[1;32m     43\u001b[0m \u001b[38;5;28;01mdef\u001b[39;00m \u001b[38;5;21m_make_graph_descriptors\u001b[39m(data):\n\u001b[1;32m     44\u001b[0m     \u001b[38;5;124;03m\"\"\"Generate multiple microstructure descriptors using graphs\u001b[39;00m\n\u001b[1;32m     45\u001b[0m \n\u001b[1;32m     46\u001b[0m \u001b[38;5;124;03m    Args:\u001b[39;00m\n\u001b[0;32m   (...)\u001b[0m\n\u001b[1;32m     53\u001b[0m \n\u001b[1;32m     54\u001b[0m \u001b[38;5;124;03m    \"\"\"\u001b[39;00m\n\u001b[0;32m---> 55\u001b[0m     \u001b[38;5;28;01mreturn\u001b[39;00m \u001b[43mpipe\u001b[49m\u001b[43m(\u001b[49m\n\u001b[1;32m     56\u001b[0m \u001b[43m        \u001b[49m\u001b[43mdata\u001b[49m\u001b[43m,\u001b[49m\n\u001b[1;32m     57\u001b[0m \u001b[43m        \u001b[49m\u001b[43mfmap\u001b[49m\u001b[43m(\u001b[49m\u001b[43mgetGraspiDescriptors\u001b[49m\u001b[43m)\u001b[49m\u001b[43m,\u001b[49m\n\u001b[1;32m     58\u001b[0m \u001b[43m        \u001b[49m\u001b[38;5;28;43mlist\u001b[39;49m\u001b[43m,\u001b[49m\n\u001b[1;32m     59\u001b[0m \u001b[43m        \u001b[49m\u001b[38;5;28;43;01mlambda\u001b[39;49;00m\u001b[43m \u001b[49m\u001b[43mx\u001b[49m\u001b[43m:\u001b[49m\u001b[43m \u001b[49m\u001b[43mpd\u001b[49m\u001b[38;5;241;43m.\u001b[39;49m\u001b[43mDataFrame\u001b[49m\u001b[43m(\u001b[49m\u001b[43mx\u001b[49m\u001b[43m,\u001b[49m\u001b[43m \u001b[49m\u001b[43mcolumns\u001b[49m\u001b[38;5;241;43m=\u001b[39;49m\u001b[38;5;28;43msorted\u001b[39;49m\u001b[43m(\u001b[49m\u001b[43mx\u001b[49m\u001b[43m[\u001b[49m\u001b[38;5;241;43m0\u001b[39;49m\u001b[43m]\u001b[49m\u001b[38;5;241;43m.\u001b[39;49m\u001b[43mkeys\u001b[49m\u001b[43m(\u001b[49m\u001b[43m)\u001b[49m\u001b[43m)\u001b[49m\u001b[43m)\u001b[49m\u001b[43m,\u001b[49m\n\u001b[1;32m     60\u001b[0m \u001b[43m    \u001b[49m\u001b[43m)\u001b[49m\n",
-      "File \u001b[0;32m/nix/store/kpf97qpxp10675aw0kydwf5k7ksindqy-python3.9-toolz-0.11.2/lib/python3.9/site-packages/toolz/functoolz.py:630\u001b[0m, in \u001b[0;36mpipe\u001b[0;34m(data, *funcs)\u001b[0m\n\u001b[1;32m    610\u001b[0m \u001b[38;5;124;03m\"\"\" Pipe a value through a sequence of functions\u001b[39;00m\n\u001b[1;32m    611\u001b[0m \n\u001b[1;32m    612\u001b[0m \u001b[38;5;124;03mI.e. ``pipe(data, f, g, h)`` is equivalent to ``h(g(f(data)))``\u001b[39;00m\n\u001b[0;32m   (...)\u001b[0m\n\u001b[1;32m    627\u001b[0m \u001b[38;5;124;03m    thread_last\u001b[39;00m\n\u001b[1;32m    628\u001b[0m \u001b[38;5;124;03m\"\"\"\u001b[39;00m\n\u001b[1;32m    629\u001b[0m \u001b[38;5;28;01mfor\u001b[39;00m func \u001b[38;5;129;01min\u001b[39;00m funcs:\n\u001b[0;32m--> 630\u001b[0m     data \u001b[38;5;241m=\u001b[39m \u001b[43mfunc\u001b[49m\u001b[43m(\u001b[49m\u001b[43mdata\u001b[49m\u001b[43m)\u001b[49m\n\u001b[1;32m    631\u001b[0m \u001b[38;5;28;01mreturn\u001b[39;00m data\n",
-      "File \u001b[0;32m~/git/pygraspi/pygraspi/graph_descriptors.py:226\u001b[0m, in \u001b[0;36mgetGraspiDescriptors\u001b[0;34m(data)\u001b[0m\n\u001b[1;32m    214\u001b[0m g \u001b[38;5;241m=\u001b[39m makeInterfaceEdges(g)\n\u001b[1;32m    215\u001b[0m [interface_area, phase_0_interface, phase_1_interface] \u001b[38;5;241m=\u001b[39m interfaceArea(g)\n\u001b[1;32m    217\u001b[0m \u001b[38;5;28;01mreturn\u001b[39;00m \u001b[38;5;28mdict\u001b[39m(\n\u001b[1;32m    218\u001b[0m     phase_0_count\u001b[38;5;241m=\u001b[39mcount_of_vertices(g, \u001b[38;5;241m0\u001b[39m),\n\u001b[1;32m    219\u001b[0m     phase_1_count\u001b[38;5;241m=\u001b[39mcount_of_vertices(g, \u001b[38;5;241m1\u001b[39m),\n\u001b[1;32m    220\u001b[0m     phase_0_cc\u001b[38;5;241m=\u001b[39mmakeConnectedComponents(g, \u001b[38;5;241m0\u001b[39m),\n\u001b[1;32m    221\u001b[0m     phase_1_cc\u001b[38;5;241m=\u001b[39mmakeConnectedComponents(g, \u001b[38;5;241m1\u001b[39m),\n\u001b[1;32m    222\u001b[0m     interfacial_area\u001b[38;5;241m=\u001b[39minterface_area,\n\u001b[1;32m    223\u001b[0m     phase_0_interface\u001b[38;5;241m=\u001b[39mphase_0_interface,\n\u001b[1;32m    224\u001b[0m     phase_1_interface\u001b[38;5;241m=\u001b[39mphase_1_interface,\n\u001b[1;32m    225\u001b[0m     distance_to_interface\u001b[38;5;241m=\u001b[39mshortest_distances_all(g),\n\u001b[0;32m--> 226\u001b[0m     distance_to_interface_0\u001b[38;5;241m=\u001b[39m\u001b[43mshortest_distances_phase\u001b[49m\u001b[43m(\u001b[49m\u001b[43mg\u001b[49m\u001b[43m,\u001b[49m\u001b[43m \u001b[49m\u001b[38;5;241;43m0\u001b[39;49m\u001b[43m)\u001b[49m,\n\u001b[1;32m    227\u001b[0m     distance_to_interface_1\u001b[38;5;241m=\u001b[39mshortest_distances_phase(g, \u001b[38;5;241m1\u001b[39m),\n\u001b[1;32m    228\u001b[0m )\n",
-      "File \u001b[0;32m~/git/pygraspi/pygraspi/graph_descriptors.py:181\u001b[0m, in \u001b[0;36mshortest_distances_phase\u001b[0;34m(G, phase)\u001b[0m\n\u001b[1;32m    164\u001b[0m \u001b[38;5;124;03m\"\"\"\u001b[39;00m\n\u001b[1;32m    165\u001b[0m \u001b[38;5;124;03mCalculate the shortest distances to the meta vertices.\u001b[39;00m\n\u001b[1;32m    166\u001b[0m \n\u001b[0;32m   (...)\u001b[0m\n\u001b[1;32m    178\u001b[0m \u001b[38;5;124;03m>>> assert(shortest_distances_phase(g, 1) == 2.0)\u001b[39;00m\n\u001b[1;32m    179\u001b[0m \u001b[38;5;124;03m\"\"\"\u001b[39;00m\n\u001b[1;32m    180\u001b[0m source \u001b[38;5;241m=\u001b[39m [node \u001b[38;5;28;01mfor\u001b[39;00m node, data \u001b[38;5;129;01min\u001b[39;00m G\u001b[38;5;241m.\u001b[39mnodes(data\u001b[38;5;241m=\u001b[39m\u001b[38;5;28;01mTrue\u001b[39;00m) \u001b[38;5;28;01mif\u001b[39;00m data\u001b[38;5;241m.\u001b[39mget(\u001b[38;5;124m\"\u001b[39m\u001b[38;5;124mcolor\u001b[39m\u001b[38;5;124m\"\u001b[39m) \u001b[38;5;241m==\u001b[39m phase]\n\u001b[0;32m--> 181\u001b[0m path \u001b[38;5;241m=\u001b[39m [\n\u001b[1;32m    182\u001b[0m     nx\u001b[38;5;241m.\u001b[39mshortest_path(G, s, target\u001b[38;5;241m=\u001b[39m\u001b[38;5;241m-\u001b[39m\u001b[38;5;241m1\u001b[39m, weight\u001b[38;5;241m=\u001b[39m\u001b[38;5;28;01mNone\u001b[39;00m, method\u001b[38;5;241m=\u001b[39m\u001b[38;5;124m\"\u001b[39m\u001b[38;5;124mdijkstra\u001b[39m\u001b[38;5;124m\"\u001b[39m)\n\u001b[1;32m    183\u001b[0m     \u001b[38;5;28;01mfor\u001b[39;00m s \u001b[38;5;129;01min\u001b[39;00m source\n\u001b[1;32m    184\u001b[0m ]\n\u001b[1;32m    185\u001b[0m path_length \u001b[38;5;241m=\u001b[39m [\u001b[38;5;28mlen\u001b[39m(p) \u001b[38;5;28;01mfor\u001b[39;00m p \u001b[38;5;129;01min\u001b[39;00m path]\n\u001b[1;32m    186\u001b[0m \u001b[38;5;28;01mreturn\u001b[39;00m \u001b[38;5;28msum\u001b[39m(path_length) \u001b[38;5;241m/\u001b[39m \u001b[38;5;28mlen\u001b[39m(path_length)\n",
-      "File \u001b[0;32m~/git/pygraspi/pygraspi/graph_descriptors.py:182\u001b[0m, in \u001b[0;36m<listcomp>\u001b[0;34m(.0)\u001b[0m\n\u001b[1;32m    164\u001b[0m \u001b[38;5;124;03m\"\"\"\u001b[39;00m\n\u001b[1;32m    165\u001b[0m \u001b[38;5;124;03mCalculate the shortest distances to the meta vertices.\u001b[39;00m\n\u001b[1;32m    166\u001b[0m \n\u001b[0;32m   (...)\u001b[0m\n\u001b[1;32m    178\u001b[0m \u001b[38;5;124;03m>>> assert(shortest_distances_phase(g, 1) == 2.0)\u001b[39;00m\n\u001b[1;32m    179\u001b[0m \u001b[38;5;124;03m\"\"\"\u001b[39;00m\n\u001b[1;32m    180\u001b[0m source \u001b[38;5;241m=\u001b[39m [node \u001b[38;5;28;01mfor\u001b[39;00m node, data \u001b[38;5;129;01min\u001b[39;00m G\u001b[38;5;241m.\u001b[39mnodes(data\u001b[38;5;241m=\u001b[39m\u001b[38;5;28;01mTrue\u001b[39;00m) \u001b[38;5;28;01mif\u001b[39;00m data\u001b[38;5;241m.\u001b[39mget(\u001b[38;5;124m\"\u001b[39m\u001b[38;5;124mcolor\u001b[39m\u001b[38;5;124m\"\u001b[39m) \u001b[38;5;241m==\u001b[39m phase]\n\u001b[1;32m    181\u001b[0m path \u001b[38;5;241m=\u001b[39m [\n\u001b[0;32m--> 182\u001b[0m     \u001b[43mnx\u001b[49m\u001b[38;5;241;43m.\u001b[39;49m\u001b[43mshortest_path\u001b[49m\u001b[43m(\u001b[49m\u001b[43mG\u001b[49m\u001b[43m,\u001b[49m\u001b[43m \u001b[49m\u001b[43ms\u001b[49m\u001b[43m,\u001b[49m\u001b[43m \u001b[49m\u001b[43mtarget\u001b[49m\u001b[38;5;241;43m=\u001b[39;49m\u001b[38;5;241;43m-\u001b[39;49m\u001b[38;5;241;43m1\u001b[39;49m\u001b[43m,\u001b[49m\u001b[43m \u001b[49m\u001b[43mweight\u001b[49m\u001b[38;5;241;43m=\u001b[39;49m\u001b[38;5;28;43;01mNone\u001b[39;49;00m\u001b[43m,\u001b[49m\u001b[43m \u001b[49m\u001b[43mmethod\u001b[49m\u001b[38;5;241;43m=\u001b[39;49m\u001b[38;5;124;43m\"\u001b[39;49m\u001b[38;5;124;43mdijkstra\u001b[39;49m\u001b[38;5;124;43m\"\u001b[39;49m\u001b[43m)\u001b[49m\n\u001b[1;32m    183\u001b[0m     \u001b[38;5;28;01mfor\u001b[39;00m s \u001b[38;5;129;01min\u001b[39;00m source\n\u001b[1;32m    184\u001b[0m ]\n\u001b[1;32m    185\u001b[0m path_length \u001b[38;5;241m=\u001b[39m [\u001b[38;5;28mlen\u001b[39m(p) \u001b[38;5;28;01mfor\u001b[39;00m p \u001b[38;5;129;01min\u001b[39;00m path]\n\u001b[1;32m    186\u001b[0m \u001b[38;5;28;01mreturn\u001b[39;00m \u001b[38;5;28msum\u001b[39m(path_length) \u001b[38;5;241m/\u001b[39m \u001b[38;5;28mlen\u001b[39m(path_length)\n",
-      "File \u001b[0;32m/nix/store/m7s23vlgvq3ls4mh3q3ad0ynwhg2n5dn-python3.9-networkx-2.7.1/lib/python3.9/site-packages/networkx/algorithms/shortest_paths/generic.py:165\u001b[0m, in \u001b[0;36mshortest_path\u001b[0;34m(G, source, target, weight, method)\u001b[0m\n\u001b[1;32m    162\u001b[0m \u001b[38;5;28;01melse\u001b[39;00m:\n\u001b[1;32m    163\u001b[0m     \u001b[38;5;66;03m# Find shortest source-target path.\u001b[39;00m\n\u001b[1;32m    164\u001b[0m     \u001b[38;5;28;01mif\u001b[39;00m method \u001b[38;5;241m==\u001b[39m \u001b[38;5;124m\"\u001b[39m\u001b[38;5;124munweighted\u001b[39m\u001b[38;5;124m\"\u001b[39m:\n\u001b[0;32m--> 165\u001b[0m         paths \u001b[38;5;241m=\u001b[39m \u001b[43mnx\u001b[49m\u001b[38;5;241;43m.\u001b[39;49m\u001b[43mbidirectional_shortest_path\u001b[49m\u001b[43m(\u001b[49m\u001b[43mG\u001b[49m\u001b[43m,\u001b[49m\u001b[43m \u001b[49m\u001b[43msource\u001b[49m\u001b[43m,\u001b[49m\u001b[43m \u001b[49m\u001b[43mtarget\u001b[49m\u001b[43m)\u001b[49m\n\u001b[1;32m    166\u001b[0m     \u001b[38;5;28;01melif\u001b[39;00m method \u001b[38;5;241m==\u001b[39m \u001b[38;5;124m\"\u001b[39m\u001b[38;5;124mdijkstra\u001b[39m\u001b[38;5;124m\"\u001b[39m:\n\u001b[1;32m    167\u001b[0m         _, paths \u001b[38;5;241m=\u001b[39m nx\u001b[38;5;241m.\u001b[39mbidirectional_dijkstra(G, source, target, weight)\n",
-      "File \u001b[0;32m/nix/store/m7s23vlgvq3ls4mh3q3ad0ynwhg2n5dn-python3.9-networkx-2.7.1/lib/python3.9/site-packages/networkx/algorithms/shortest_paths/unweighted.py:224\u001b[0m, in \u001b[0;36mbidirectional_shortest_path\u001b[0;34m(G, source, target)\u001b[0m\n\u001b[1;32m    221\u001b[0m     \u001b[38;5;28;01mraise\u001b[39;00m nx\u001b[38;5;241m.\u001b[39mNodeNotFound(msg)\n\u001b[1;32m    223\u001b[0m \u001b[38;5;66;03m# call helper to do the real work\u001b[39;00m\n\u001b[0;32m--> 224\u001b[0m results \u001b[38;5;241m=\u001b[39m \u001b[43m_bidirectional_pred_succ\u001b[49m\u001b[43m(\u001b[49m\u001b[43mG\u001b[49m\u001b[43m,\u001b[49m\u001b[43m \u001b[49m\u001b[43msource\u001b[49m\u001b[43m,\u001b[49m\u001b[43m \u001b[49m\u001b[43mtarget\u001b[49m\u001b[43m)\u001b[49m\n\u001b[1;32m    225\u001b[0m pred, succ, w \u001b[38;5;241m=\u001b[39m results\n\u001b[1;32m    227\u001b[0m \u001b[38;5;66;03m# build path from pred+w+succ\u001b[39;00m\n",
-      "File \u001b[0;32m/nix/store/m7s23vlgvq3ls4mh3q3ad0ynwhg2n5dn-python3.9-networkx-2.7.1/lib/python3.9/site-packages/networkx/algorithms/shortest_paths/unweighted.py:287\u001b[0m, in \u001b[0;36m_bidirectional_pred_succ\u001b[0;34m(G, source, target)\u001b[0m\n\u001b[1;32m    285\u001b[0m \u001b[38;5;28;01mfor\u001b[39;00m w \u001b[38;5;129;01min\u001b[39;00m Gpred[v]:\n\u001b[1;32m    286\u001b[0m     \u001b[38;5;28;01mif\u001b[39;00m w \u001b[38;5;129;01mnot\u001b[39;00m \u001b[38;5;129;01min\u001b[39;00m succ:\n\u001b[0;32m--> 287\u001b[0m         succ[w] \u001b[38;5;241m=\u001b[39m v\n\u001b[1;32m    288\u001b[0m         reverse_fringe\u001b[38;5;241m.\u001b[39mappend(w)\n\u001b[1;32m    289\u001b[0m     \u001b[38;5;28;01mif\u001b[39;00m w \u001b[38;5;129;01min\u001b[39;00m pred:  \u001b[38;5;66;03m# found path\u001b[39;00m\n",
-      "\u001b[0;31mKeyboardInterrupt\u001b[0m: "
-     ]
->>>>>>> 1b4ead62
     }
    ],
    "source": [
@@ -356,7 +274,7 @@
   },
   {
    "cell_type": "code",
-   "execution_count": null,
+   "execution_count": 4,
    "id": "ec804ac5",
    "metadata": {},
    "outputs": [],
@@ -394,7 +312,7 @@
   },
   {
    "cell_type": "code",
-   "execution_count": null,
+   "execution_count": 5,
    "id": "132d5917",
    "metadata": {},
    "outputs": [],
@@ -412,13 +330,13 @@
   },
   {
    "cell_type": "code",
-   "execution_count": null,
+   "execution_count": 6,
    "id": "5b50b63a",
    "metadata": {},
    "outputs": [],
    "source": [
     "# replace this with make_descriptors when switched over to use Graph-tool\n",
-    "x_graph = _make_skeletal_descriptors(x_data)"
+    "x_graph = make_descriptors(x_data)"
    ]
   },
   {
@@ -431,7 +349,7 @@
   },
   {
    "cell_type": "code",
-   "execution_count": null,
+   "execution_count": 7,
    "id": "3e833d43",
    "metadata": {},
    "outputs": [],
@@ -450,7 +368,7 @@
   },
   {
    "cell_type": "code",
-   "execution_count": null,
+   "execution_count": 8,
    "id": "8d30cda9",
    "metadata": {},
    "outputs": [],
@@ -470,7 +388,7 @@
   },
   {
    "cell_type": "code",
-   "execution_count": null,
+   "execution_count": 9,
    "id": "f395f81d",
    "metadata": {},
    "outputs": [],
@@ -490,66 +408,54 @@
   },
   {
    "cell_type": "code",
-<<<<<<< HEAD
    "execution_count": 10,
    "id": "8a57031d",
    "metadata": {},
+   "outputs": [],
+   "source": [
+    "# NBVAL_IGNORE_OUTPUT\n",
+    "model = LogisticRegression().fit(x_train_scaled, y_train)"
+   ]
+  },
+  {
+   "cell_type": "code",
+   "execution_count": 11,
+   "id": "d5b52792",
+   "metadata": {},
+   "outputs": [],
+   "source": [
+    "y_predict = model.predict(x_test_scaled)"
+   ]
+  },
+  {
+   "cell_type": "markdown",
+   "id": "03667b69",
+   "metadata": {},
+   "source": [
+    "This is a very easy classification problem and so the predictions are perfect."
+   ]
+  },
+  {
+   "cell_type": "code",
+   "execution_count": 12,
+   "id": "1bd8d547",
+   "metadata": {},
    "outputs": [
     {
-     "name": "stderr",
-     "output_type": "stream",
-     "text": [
-      "/nix/store/cg5xfb5bmmhx69vmd49hq56nm8rzqhys-python3.9-dask-glm-0.2.0/lib/python3.9/site-packages/dask_glm/utils.py:52: RuntimeWarning: overflow encountered in exp\n",
-      "  return np.exp(A)\n"
-     ]
+     "data": {
+      "text/plain": [
+       "array([[22,  0],\n",
+       "       [ 0, 17]])"
+      ]
+     },
+     "execution_count": 12,
+     "metadata": {},
+     "output_type": "execute_result"
     }
    ],
-=======
-   "execution_count": null,
-   "id": "8a57031d",
-   "metadata": {},
-   "outputs": [],
->>>>>>> 1b4ead62
-   "source": [
-    "# NBVAL_IGNORE_OUTPUT\n",
-    "model = LogisticRegression().fit(x_train_scaled, y_train)"
-   ]
-  },
-  {
-   "cell_type": "code",
-   "execution_count": null,
-   "id": "d5b52792",
-   "metadata": {},
-   "outputs": [],
-   "source": [
-    "y_predict = model.predict(x_test_scaled)"
-   ]
-  },
-  {
-   "cell_type": "markdown",
-   "id": "03667b69",
-   "metadata": {},
-   "source": [
-    "This is a very easy classification problem and so the predictions are perfect."
-   ]
-  },
-  {
-   "cell_type": "code",
-   "execution_count": null,
-   "id": "1bd8d547",
-   "metadata": {},
-   "outputs": [],
    "source": [
     "confusion_matrix(y_test, y_predict)"
    ]
-  },
-  {
-   "cell_type": "code",
-   "execution_count": null,
-   "id": "1c6abf40",
-   "metadata": {},
-   "outputs": [],
-   "source": []
   }
  ],
  "metadata": {
