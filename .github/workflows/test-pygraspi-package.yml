--- conflicted
+++ resolved
@@ -11,12 +11,7 @@
       - uses: cachix/install-nix-action@v14.1
         with:
           nix_path: nixpkgs=channel:nixos-unstable
-<<<<<<< HEAD
       - run: nix-shell --pure --command "py.test --cov-fail-under=100"
       - run: nix-shell --pure --command "black --check setup.py pygraspi"
-#      - run: nix-shell --pure --command "pylint setup.py pygraspi"
-#      - run: nix-shell --pure --command "flake8 setup.py pygraspi"
-=======
-      - run: nix-root nix-shell --pure --command "python -c 'import send2trash; print(send2trash.__path__)'"
-      - run: nix-root nix-shell --pure --command "jupyter notebook --no-browser"
->>>>>>> dd0bd39e
+      - run: nix-shell --pure --command "pylint setup.py pygraspi"
+      - run: nix-shell --pure --command "flake8 setup.py pygraspi"