name: Test Graspi
on: [push, pull_request]
jobs:
  pygraspi-nix-test:
    runs-on: ubuntu-latest
    defaults:
      run:
        working-directory: .
    steps:
      - uses: actions/checkout@v2.3.4
      - uses: cachix/install-nix-action@v14.1
        with:
          nix_path: nixpkgs=channel:nixos-unstable
      - run: nix-shell --pure --command "py.test --cov-fail-under=100"
      - run: nix-shell --pure --command "black --check setup.py pygraspi"
<<<<<<< HEAD
 #     - run: nix-shell --pure --command "pylint setup.py pygraspi"
 #     - run: nix-shell --pure --command "flake8 setup.py pygraspi"
=======
#      - run: nix-shell --pure --command "pylint setup.py pygraspi"
#      - run: nix-shell --pure --command "flake8 setup.py pygraspi"
>>>>>>> ee72cf07
<|MERGE_RESOLUTION|>--- conflicted
+++ resolved
@@ -13,10 +13,5 @@
           nix_path: nixpkgs=channel:nixos-unstable
       - run: nix-shell --pure --command "py.test --cov-fail-under=100"
       - run: nix-shell --pure --command "black --check setup.py pygraspi"
-<<<<<<< HEAD
- #     - run: nix-shell --pure --command "pylint setup.py pygraspi"
- #     - run: nix-shell --pure --command "flake8 setup.py pygraspi"
-=======
-#      - run: nix-shell --pure --command "pylint setup.py pygraspi"
-#      - run: nix-shell --pure --command "flake8 setup.py pygraspi"
->>>>>>> ee72cf07
+#     - run: nix-shell --pure --command "pylint setup.py pygraspi"
+#     - run: nix-shell --pure --command "flake8 setup.py pygraspi"