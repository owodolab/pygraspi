# Usage:
#
#     $ nix-shell --pure --argstr graspiVersion "???" --argstr tag 20.09
#

{
  tag ? "22.05-pre",
  graspiVersion ? "59f6a8a2e1ca7c8744a4e37701b919131efb2f45",
  pymksVersion ? "5aeb56c9faff8a655136747faa744b81d9549e3d"
}:
let
  pkgs = import (builtins.fetchTarball "https://github.com/NixOS/nixpkgs/archive/${tag}.tar.gz") {};
  pypkgs = pkgs.python3Packages;
  pymkssrc = builtins.fetchTarball "https://github.com/materialsinnovation/pymks/archive/${pymksVersion}.tar.gz";
  pymks = pypkgs.callPackage "${pymkssrc}/default.nix" {
    graspi=graspi;
  };
  extra = with pypkgs; [ black pylint flake8 ipywidgets ];
  graspisrc = builtins.fetchTarball "https://github.com/owodolab/graspi/archive/${graspiVersion}.tar.gz";
  graspi = pypkgs.callPackage "${graspisrc}/default.nix" {};
in
  pkgs.mkShell rec {
    pname = "pygraspi-env";
    buildInputs = with pypkgs; [
      pymks
      graspi
#      jupyter
      scikitimage
<<<<<<< HEAD

=======
      pip
>>>>>>> 5660b3b2
    ];

    shellHook = ''
      export OMPI_MCA_plm_rsh_agent=${pkgs.openssh}/bin/ssh

      SOURCE_DATE_EPOCH=$(date +%s)
      export PYTHONUSERBASE=$PWD/.local
      export USER_SITE=`python -c "import site; print(site.USER_SITE)"`
      export PYTHONPATH=$PYTHONPATH:$USER_SITE:$(pwd)
      export PATH=$PATH:$PYTHONUSERBASE/bin

      jupyter nbextension install --py widgetsnbextension --user > /dev/null 2>&1
      jupyter nbextension enable widgetsnbextension --user --py > /dev/null 2>&1
      pip install jupyter_contrib_nbextensions --user > /dev/null 2>&1
      jupyter contrib nbextension install --user > /dev/null 2>&1
      jupyter nbextension enable spellchecker/main > /dev/null 2>&1


  '';
 }<|MERGE_RESOLUTION|>--- conflicted
+++ resolved
@@ -26,11 +26,7 @@
       graspi
 #      jupyter
       scikitimage
-<<<<<<< HEAD
-
-=======
       pip
->>>>>>> 5660b3b2
     ];
 
     shellHook = ''
