import numpy as np
import networkx as nx
import doctest
from .makeGridGraph import make_grid_graph


def makeImageGraph(morph):
    """
    Construct a graph for an input image.

    Args:
        morph (ND array): The microstructure, an `(n_x, n_y, nz)`
            shaped array where `n_x, n_y and n_z` are the spatial dimensions.
<<<<<<< HEAD

    Example

=======

    Example
>>>>>>> ee72cf07
    """
    G = make_grid_graph(morph.shape)
    vertex_colors = morph.flatten()
    mapping = {(i): vertex_colors[i] for i in range(len(vertex_colors))}
    nx.set_node_attributes(G, mapping, name="color")
    return G


def count_of_vertices(G, phase):
    """
    Count the number of vertices for a given phase.

    Args:
        G: The network representing the input microstructure.
<<<<<<< HEAD
    phase : The identifier of the phase of interest.

    Example
    >>> data = np.array([[0,0,0],\
                [1,1,1],\
                [0,0,0]])
    >>> g = makeImageGraph(data)
    >>> assert(count_of_vertices(g, 0) == 6)
    >>> assert(count_of_vertices(g, 1) == 3)
=======
       phase : The identifier of the phase of interest.

    Example
>>>>>>> ee72cf07
    """
    phases = nx.get_node_attributes(G, "color")
    phase_list = list(phases.values())
    return phase_list.count(phase)


def node_phaseA(n, G):
    nodes = G.nodes
    return nodes[n]["color"] == 0


def node_phaseB(n, G):
    nodes = G.nodes
    return nodes[n]["color"] == 1


def makeInterfaceEdges(G):
    """
    Connect the vertices on the interface through an interface meta-vertex.

    Args:
        G: The network representing the input microstructure.

    Example
<<<<<<< HEAD
    >>> data = np.array([[0,0,0],\
                [1,1,1],\
                [0,0,0]])
    >>> g = makeImageGraph(data)
    >>> g = makeInterfaceEdges(g)
    >>> assert(g.number_of_nodes() == 10)
=======
>>>>>>> ee72cf07
    """
    interface = [
        (n, u)
        for n, u in G.edges()
        if (node_phaseA(n, G) and node_phaseB(u, G))
        or (node_phaseB(n, G) and node_phaseA(u, G))
    ]
    G.remove_edges_from(interface)
    G.add_node(-1, color="green")
    interface = np.unique(np.array(interface))
    interface_edges = [(x, -1) for x in interface]
    G.add_edges_from(interface_edges)
    return G


def makeConnectedComponents(G, phase):
    """
    Calculate the number of connected components for a phase of the microstructure.

    Args:
        G: The network representing the input microstructure.
<<<<<<< HEAD
    phase : The identifier of the phase of interest.

    Example
    >>> data = np.array([[0,0,0],\
                [1,1,1],\
                [0,0,0]])
    >>> g = makeImageGraph(data)
    >>> g = makeInterfaceEdges(g)
    >>> assert(makeConnectedComponents(g, 0) == 2)
    >>> assert(makeConnectedComponents(g, 1) == 1)
=======
       phase : The identifier of the phase of interest.

    Example
>>>>>>> ee72cf07
    """
    nodes = (node for node, data in G.nodes(data=True) if data.get("color") == phase)
    subgraph = G.subgraph(nodes)
    subgraph.nodes
    return nx.number_connected_components(subgraph)


def interfaceArea(G):
    """
    Calculate the interfacial area of the microstructure.

    Args:
        G: The network representing the input microstructure.

    Example
<<<<<<< HEAD
    >>> data = np.array([[0,0,0],\
                [1,1,1],\
                [0,0,0]])
    >>> g = makeImageGraph(data)
    >>> g = makeInterfaceEdges(g)
    >>> assert(interfaceArea(g) == (9, 6, 3))
=======
>>>>>>> ee72cf07
    """
    nodes_0 = [
        neighbor for neighbor in G.neighbors(-1) if G.nodes[neighbor]["color"] == 0
    ]
    nodes_1 = [
        neighbor for neighbor in G.neighbors(-1) if G.nodes[neighbor]["color"] == 1
    ]
    return G.degree[-1], len(nodes_0), len(nodes_1)


def shortest_distances_all(G):
    """
    Calculate the shortest distances to the meta vertices.

    Args:
        G: The network representing the input microstructure.
<<<<<<< HEAD
    phase : The identifier of the phase of interest.

    Example
    >>> data = np.array([[0,0,0],\
                [1,1,1],\
                [0,0,0]])
    >>> g = makeImageGraph(data)
    >>> g = makeInterfaceEdges(g)
    >>> assert(shortest_distances_all(g) == 2.0)
=======
       phase : The identifier of the phase of interest.

    Example
>>>>>>> ee72cf07
    """
    path = nx.single_source_shortest_path(G, -1)
    del path[-1]
    path_length = [len(p) for p in path.values()]
    # print(path_length)
    return sum(path_length) / len(path_length)


<<<<<<< HEAD
def shortest_distances_phase(G, phase):
    """
    Calculate the shortest distances to the meta vertices.

    Args:
        G: The network representing the input microstructure.
    phase : The identifier of the phase of interest.

    Example
    >>> data = np.array([[0,0,0],\
                [1,1,1],\
                [0,0,0]])
    >>> g = makeImageGraph(data)
    >>> g = makeInterfaceEdges(g)
    >>> assert(shortest_distances_phase(g, 0) == 2.0)
    >>> assert(shortest_distances_phase(g, 1) == 2.0)
    """
    source = [node for node, data in G.nodes(data=True) if data.get("color") == phase]
    path = [
        nx.shortest_path(G, s, target=-1, weight=None, method="dijkstra")
        for s in source
    ]
    path_length = [len(p) for p in path]
    return sum(path_length) / len(path_length)


=======
>>>>>>> ee72cf07
def shortest_dist_boundary(G, phase):
    path = nx.single_source_shortest_path(g, -1)
    path_length = [len(p) for p in path.values()]
    return sum(path_length) / len(path_length)


def tortuosity(G, phase):
    return None


<<<<<<< HEAD
def interface_boundary(G, phase):
=======
def inteface_boundary(G, phase):
>>>>>>> ee72cf07
    return None


def getGraspiDescriptors(data):
    """
    Calculate the graph descriptors for a segmented microstructure image.

    Args:
        data (ND array): The microstructure, an `(n_x, n_y, nz)`
            shaped array where `n_x, n_y and n_z` are the spatial dimensions.

    Example
    """
    g = makeImageGraph(data)
    g = makeInterfaceEdges(g)
    [interface_area, phase_0_interface, phase_1_interface] = interfaceArea(g)

    return dict(
        phase_0_count=count_of_vertices(g, 0),
        phase_1_count=count_of_vertices(g, 1),
        phase_0_cc=makeConnectedComponents(g, 0),
        phase_1_cc=makeConnectedComponents(g, 1),
        interfacial_area=interface_area,
        phase_0_interface=phase_0_interface,
        phase_1_interface=phase_1_interface,
        distance_to_interface=shortest_distances_all(g),
        distance_to_interface_0=shortest_distances_phase(g, 0),
        distance_to_interface_1=shortest_distances_phase(g, 1),
    )<|MERGE_RESOLUTION|>--- conflicted
+++ resolved
@@ -11,14 +11,7 @@
     Args:
         morph (ND array): The microstructure, an `(n_x, n_y, nz)`
             shaped array where `n_x, n_y and n_z` are the spatial dimensions.
-<<<<<<< HEAD
-
-    Example
-
-=======
-
-    Example
->>>>>>> ee72cf07
+
     """
     G = make_grid_graph(morph.shape)
     vertex_colors = morph.flatten()
@@ -28,26 +21,22 @@
 
 
 def count_of_vertices(G, phase):
-    """
-    Count the number of vertices for a given phase.
-
-    Args:
-        G: The network representing the input microstructure.
-<<<<<<< HEAD
-    phase : The identifier of the phase of interest.
-
-    Example
-    >>> data = np.array([[0,0,0],\
-                [1,1,1],\
-                [0,0,0]])
+    """Count the number of vertices for a given phase.
+
+    Args:
+        G: The network representing the input microstructure.
+        phase : The identifier of the phase of interest.
+
+    Test to see if the graph is built with the correct number of
+    vertices.
+
+    >>> data = np.array([[0,0,0],
+    ...                  [1,1,1],
+    ...                  [0,0,0]])
     >>> g = makeImageGraph(data)
     >>> assert(count_of_vertices(g, 0) == 6)
     >>> assert(count_of_vertices(g, 1) == 3)
-=======
-       phase : The identifier of the phase of interest.
-
-    Example
->>>>>>> ee72cf07
+
     """
     phases = nx.get_node_attributes(G, "color")
     phase_list = list(phases.values())
@@ -71,16 +60,15 @@
     Args:
         G: The network representing the input microstructure.
 
-    Example
-<<<<<<< HEAD
+    Check if the interface is constructed correctly
+
     >>> data = np.array([[0,0,0],\
                 [1,1,1],\
                 [0,0,0]])
     >>> g = makeImageGraph(data)
     >>> g = makeInterfaceEdges(g)
     >>> assert(g.number_of_nodes() == 10)
-=======
->>>>>>> ee72cf07
+
     """
     interface = [
         (n, u)
@@ -97,15 +85,15 @@
 
 
 def makeConnectedComponents(G, phase):
-    """
-    Calculate the number of connected components for a phase of the microstructure.
-
-    Args:
-        G: The network representing the input microstructure.
-<<<<<<< HEAD
-    phase : The identifier of the phase of interest.
-
-    Example
+    """Calculate the number of connected components for a phase of the
+       microstructure.
+
+    Args:
+      G: The network representing the input microstructure.
+      phase : The identifier of the phase of interest.
+
+    A subgraph checking the number of connected components.
+
     >>> data = np.array([[0,0,0],\
                 [1,1,1],\
                 [0,0,0]])
@@ -113,11 +101,7 @@
     >>> g = makeInterfaceEdges(g)
     >>> assert(makeConnectedComponents(g, 0) == 2)
     >>> assert(makeConnectedComponents(g, 1) == 1)
-=======
-       phase : The identifier of the phase of interest.
-
-    Example
->>>>>>> ee72cf07
+
     """
     nodes = (node for node, data in G.nodes(data=True) if data.get("color") == phase)
     subgraph = G.subgraph(nodes)
@@ -132,16 +116,15 @@
     Args:
         G: The network representing the input microstructure.
 
-    Example
-<<<<<<< HEAD
+    Check that the interface area is correct
+
     >>> data = np.array([[0,0,0],\
                 [1,1,1],\
                 [0,0,0]])
     >>> g = makeImageGraph(data)
     >>> g = makeInterfaceEdges(g)
     >>> assert(interfaceArea(g) == (9, 6, 3))
-=======
->>>>>>> ee72cf07
+
     """
     nodes_0 = [
         neighbor for neighbor in G.neighbors(-1) if G.nodes[neighbor]["color"] == 0
@@ -158,21 +141,17 @@
 
     Args:
         G: The network representing the input microstructure.
-<<<<<<< HEAD
-    phase : The identifier of the phase of interest.
-
-    Example
+       phase : The identifier of the phase of interest.
+
+    Not a good test case.
+
     >>> data = np.array([[0,0,0],\
                 [1,1,1],\
                 [0,0,0]])
     >>> g = makeImageGraph(data)
     >>> g = makeInterfaceEdges(g)
     >>> assert(shortest_distances_all(g) == 2.0)
-=======
-       phase : The identifier of the phase of interest.
-
-    Example
->>>>>>> ee72cf07
+
     """
     path = nx.single_source_shortest_path(G, -1)
     del path[-1]
@@ -181,7 +160,6 @@
     return sum(path_length) / len(path_length)
 
 
-<<<<<<< HEAD
 def shortest_distances_phase(G, phase):
     """
     Calculate the shortest distances to the meta vertices.
@@ -208,8 +186,6 @@
     return sum(path_length) / len(path_length)
 
 
-=======
->>>>>>> ee72cf07
 def shortest_dist_boundary(G, phase):
     path = nx.single_source_shortest_path(g, -1)
     path_length = [len(p) for p in path.values()]
@@ -220,11 +196,7 @@
     return None
 
 
-<<<<<<< HEAD
 def interface_boundary(G, phase):
-=======
-def inteface_boundary(G, phase):
->>>>>>> ee72cf07
     return None
 
 
