--- conflicted
+++ resolved
@@ -1,18 +1,11 @@
 """Computes the skeleton of the microstructures and subsequently
 calculates skeleton-based descriptors.
-<<<<<<< HEAD
-
 """
 
 import numpy as np
-import doctest
+import networkx as nx
 from skimage.morphology import medial_axis
 import sknw
-
-
-# def neighborhood(nx, ny):
-#     vertex_list = np.array(range(nx * ny))
-#     return np.zeros([vertex_list.shape[0], 8])
 
 
 def skeletonize(data):
@@ -28,25 +21,6 @@
 
     Test case
 
-=======
-"""
-
-import numpy as np
-import networkx as nx
-from skimage.morphology import medial_axis, skeletonize
-import sknw
-
-
-def skeletonize(data):
-    """Generates the skeleton for a microstructure
-    Args:
-      data: a single microstructure of any dimension with only two
-        phases
-    Returns:
-      the skeletonized microstructure (a Boolean array) where True is
-      the skeleton
-    Test case
->>>>>>> 90ef10a0
     >>> data = np.array([[1,1,1],\
                 [1,1,1],\
                 [1,1,1]])
@@ -55,10 +29,7 @@
     ...     skeleton,
     ...     [[False, False,  True], [False, False,  True], [True,  True, False]]
     ... )
-<<<<<<< HEAD
 
-=======
->>>>>>> 90ef10a0
     """
     return medial_axis(data, return_distance=True)
 
