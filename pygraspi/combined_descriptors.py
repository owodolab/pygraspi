--- conflicted
+++ resolved
@@ -20,10 +20,7 @@
 
 def make_descriptors(data):
     """Generate microstructure descriptors
-<<<<<<< HEAD
 
-=======
->>>>>>> 90ef10a0
     Args:
       data: the microstructure morphologies, (n_sample, n_x, n_y, ...)
     Returns:
@@ -65,13 +62,9 @@
     phase_1_count             number of pixels in phase 1
     phase_1_interface         number of pixels on the interface in phase 1
     ========================= ===========
-<<<<<<< HEAD
 
     Test case
 
-=======
-    Test case
->>>>>>> 90ef10a0
     >>> import numpy as np
     >>> data = np.array([
     ...     [[0, 0, 0], [1, 1, 1], [0, 0, 0], [1, 0, 0], [1, 0, 1]],
@@ -79,22 +72,11 @@
     ... ])
     >>> actual = make_descriptors(data)
     >>> actual
-<<<<<<< HEAD
-       branch_length_a  branch_length_b  ...  phase_1_count  phase_1_interface
-    0             2.00             2.91  ...              6                  6
-    1             2.41             3.83  ...              8                  7
-    <BLANKLINE>
-    [2 rows x 26 columns]
-
-
-
-=======
        branch_length_a  branch_length_b  ...  top_boundary_count_0  top_boundary_count_1
     0             2.00             2.91  ...                     3                     0
     1             2.41             3.83  ...                     1                     2
     <BLANKLINE>
     [2 rows x 40 columns]
->>>>>>> 90ef10a0
     """  # pylint: disable=line-too-long
     return pd.concat(
         [
